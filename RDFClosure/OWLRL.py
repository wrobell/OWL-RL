#!/d/Bin/Python/python.exe
# -*- coding: utf-8 -*-
#
"""
This module is a C{brute force} implementation of the OWL 2 RL profile.

RDFLib works with 'generalized' RDF, meaning that triples with a BNode predicate are I{allowed}. This is good because, 
eg, some of the triples generated for RDF from an OWL 2 functional syntax might look like '[ owl:inverseOf p]', and the 
RL rules would then operate on such generalized triple. However, as a last, post processing steps, these triples are 
removed from the graph before serialization to produce 'standard' RDF (which is o.k. for RL, too, because the 
consequent triples are all right, generalized triples might have had a role in the deduction steps only).

@requires: U{RDFLib<https://github.com/RDFLib/rdflib>}, 4.0.0 and higher
@license: This software is available for use under the U{W3C Software 
License<http://www.w3.org/Consortium/Legal/2002/copyright-software-20021231>}
@organization: U{World Wide Web Consortium<http://www.w3.org>}
@author: U{Ivan Herman<a href="http://www.w3.org/People/Ivan/">}

"""

__author__ = 'Ivan Herman'
__contact__ = 'Ivan Herman, ivan@w3.org'
__license__ = 'W3C® SOFTWARE NOTICE AND LICENSE, http://www.w3.org/Consortium/Legal/2002/copyright-software-20021231'

<<<<<<< HEAD
from collections import defaultdict
=======
from itertools import product
>>>>>>> cd09daa0

import rdflib
from rdflib import BNode

from RDFClosure.RDFS import Property, rdf_type
from RDFClosure.RDFS import subClassOf, subPropertyOf, comment, label, rdfs_domain, rdfs_range
from RDFClosure.RDFS import seeAlso, isDefinedBy, Datatype

from RDFClosure.OWL import *
from RDFClosure.Closure import Core
from RDFClosure.AxiomaticTriples import OWLRL_Axiomatic_Triples, OWLRL_D_Axiomatic_Triples
from RDFClosure.AxiomaticTriples import OWLRL_Datatypes_Disjointness

OWLRL_Annotation_properties = [label, comment, seeAlso, isDefinedBy, deprecated, versionInfo, priorVersion, 
                               backwardCompatibleWith, incompatibleWith]

from .XsdDatatypes import OWL_RL_Datatypes, OWL_Datatype_Subsumptions
from .DatatypeHandling import AltXSDToPYTHON


identity = lambda v: v


#######################################################################################################################


# OWL-R Semantics class
#
#
# As an editing help: each rule is prefixed by RULE XXXX where XXXX is the acronym given in the profile document.
# This helps in referring back to the spec...
# noinspection PyPep8Naming, PyPep8Naming, PyBroadException
class OWLRL_Semantics(Core):
    """OWL 2 RL Semantics class, ie, implementation of the OWL 2 RL closure graph.

    Note that the module does I{not} implement the so called Datatype entailment rules, simply because the underlying 
    RDFLib does not implement the datatypes (ie, RDFLib will not make the literal "1.00" and "1.00000" identical, 
    although even with all the ambiguities on datatypes, this I{should} be made equal...). Also, the so-called 
    extensional entailment rules (Section 7.3.1 in the RDF Semantics document) have not been implemented either.

    The comments and references to the various rule follow the names as used in the U{OWL 2 RL
    document<http://www.w3.org/TR/owl2-profiles/#Reasoning_in_OWL_2_RL_and_RDF_Graphs_using_Rules>}.
    """
    def __init__(self, graph, axioms, daxioms, rdfs=None):
        """
        @param graph: the RDF graph to be extended
        @type graph: rdflib.Graph
        @param axioms: whether (non-datatype) axiomatic triples should be added or not
        @type axioms: bool
        @param daxioms: whether datatype axiomatic triples should be added or not
        @type daxioms: bool
        @param rdfs: whether RDFS inference is also done (used in subclassed only)
        @type rdfs: boolean
        """
        Core.__init__(self, graph, axioms, daxioms, rdfs)
        self.bnodes = []

    def _list(self, l):
        """
        Shorthand to get a list of values (ie, from an rdf:List structure) starting at a head

        @param l: RDFLib resource, should be the head of an rdf:List
        @return: array of resources
        """
        return [ch for ch in self.graph.items(l)]

    def _get_resource_or_literal(self, node):
        if node in self.literal_proxies.bnode_to_lit:
            return "'" + self.literal_proxies.bnode_to_lit[node].lex + "'"
        else:
            return node

    def post_process(self):
        """
        Remove triples with bnode predicates. The Bnodes in the graph are collected in the first cycle run.
        """
        to_be_removed = []
        for b in self.bnodes:
            for t in self.graph.triples((None, b, None)):
                if t not in to_be_removed:
                    to_be_removed.append(t)
        for t in to_be_removed:
            self.graph.remove(t)

    def add_axioms(self):
        """
        Add axioms
        """
        for t in OWLRL_Axiomatic_Triples:
            self.graph.add(t)

    def add_d_axioms(self):
        """
        Add the datatype axioms
        """
        for t in OWLRL_D_Axiomatic_Triples:
            self.graph.add(t)
        
    def restriction_typing_check(self, v, t):
        """Helping method to check whether a type statement is in line with a possible
        restriction. This method is invoked by rule "cls-avf" before setting a type
        on an allValuesFrom restriction.
        
        The method is a placeholder at this level. It is typically implemented by subclasses for
        extra checks, eg, for datatype facet checks.
        @param v: the resource that is to be 'typed'
        @param t: the targeted type (ie, Class)
        @return: boolean
        """
        return True

    def _one_time_rules_datatypes(self):
        """
        Some of the rules in the rule set are axiomatic in nature, meaning that they really have to be added only
        once, there is no reason to add these in a cycle. These are performed by this method that is invoked only once
        at the beginning of the process.

        These are: cls-thing, cls-nothing1, prp-ap, dt-types1, dt-types2, dt-eq, dt-diff.

        Note, however, that the dt-* are executed only partially, limited by the possibilities offered by RDFLib. These 
        may not cover all the edge cases of OWL RL. Especially, dt-not-type has not (yet?) been implemented (I wonder 
        whether RDFLib should not raise
        exception for those anyway...
        """
        # noinspection PyShadowingNames
        def _add_to_explicit(s, o):
            explicit[s].add(o)

        # noinspection PyShadowingNames
        def _append_to_explicit(s, o):
            explicit[s].add(o)

        # noinspection PyShadowingNames
        def _handle_subsumptions(r, dt):
            if dt in OWL_Datatype_Subsumptions:
                for new_dt in OWL_Datatype_Subsumptions[dt]:
                    self.store_triple((r, rdf_type, new_dt))
                    self.store_triple((new_dt, rdf_type, Datatype))
                    used_datatypes.add(new_dt)

        # For processing later:
        # implicit object->datatype relationships: these come from real literals which are represented by
        # an internal bnode
        implicit = {}

        # explicit object->datatype relationships: those that came from an object being typed as a datatype
        # or a sameAs. The values are arrays of datatypes to which the resource belong
        explicit = defaultdict(set)

        # datatypes in use by the graph (directly or indirectly). This will be used at the end to add the
        # necessary disjointness statements (but not more
        used_datatypes = set()

        # the real literals from the original graph:
        # literals = self.literal_proxies.lit_to_bnode.keys()

        # RULE dt-type2: for all explicit literals the corresponding bnode should get the right type
        # definition. The 'implicit' dictionary is also filled on the fly
        # RULE dt-not-type: see whether an explicit literal is valid in terms of the defined datatype
        literals = set(
            o for s, p, o in self.graph
            if isinstance(o, rdflib.Literal)
                and o.datatype in OWL_RL_Datatypes
        )
        for lt in literals: #     # note that all non-RL datatypes are ignored
            # add the explicit typing triple
            self.store_triple((lt, rdf_type, lt.datatype))
            implicit[lt] = lt.datatype
            used_datatypes.add(lt.datatype)

            # for dt-not-type
            # This is a dirty trick: rdflib's Literal includes a method that raises an exception if the
            # lexical value cannot be mapped on the value space.
            converter = AltXSDToPYTHON.get(lt.datatype, identity)
            try:
                converter(str(lt))
            except ValueError:
                self.add_error(
                    "Lexical value of the literal '%s' does not match" \
                    " its datatype (%s)" % (lt, lt.datatype)
                )

        # RULE dt-diff
        # RULE dt-eq
        # Try to compare literals whether they are different or not. If they are different, then an explicit
        # different from statement should be added, if they are identical, then an equality should be added
<<<<<<< HEAD
        # for lt1 in list(self.literal_proxies.lit_to_bnode.keys()):
        #     for lt2 in list(self.literal_proxies.lit_to_bnode.keys()):
        #         if lt1 != lt2:
        #             try:
        #                 lt1_d = lt1.lit.toPython()
        #                 lt2_d = lt2.lit.toPython()
        #                 #if lt1_d != lt2_d:
        #                 #    self.store_triple((self.literal_proxies.lit_to_bnode[lt1], differentFrom, self.literal_
        #                 # proxies.lit_to_bnode[lt2]))
        #                 #else:
        #                 #    self.store_triple((self.literal_proxies.lit_to_bnode[lt1], sameAs, self.literal_
        #                 # proxies.lit_to_bnode[lt2]))
        #             except:
        #                 # there may be a problem with one of the python conversion, but that should have been taken
        #                 # care of already
        #                 pass
=======
        literals = self.literal_proxies.lit_to_bnode
        items = ((lt1, lt2) for lt1, lt2 in product(literals, literals) if lt1 != lt2)
        for lt1, lt2 in items:
            try:
                lt1_d = lt1.lit.toPython()
                lt2_d = lt2.lit.toPython()
                #if lt1_d != lt2_d:
                #    self.store_triple((self.literal_proxies.lit_to_bnode[lt1], differentFrom, self.literal_
                # proxies.lit_to_bnode[lt2]))
                #else:
                #    self.store_triple((self.literal_proxies.lit_to_bnode[lt1], sameAs, self.literal_
                # proxies.lit_to_bnode[lt2]))
            except:
                # there may be a problem with one of the python conversion, but that should have been taken
                # care of already
                pass
>>>>>>> cd09daa0

        # Other datatype definitions can come from explicitly defining some nodes as datatypes (though rarely used,
        # it is perfectly possible...
        # there may be explicit relationships set in the graph, too!
        for (s, p, o) in self.graph.triples((None, rdf_type, None)):
            if o in OWL_RL_Datatypes:
                used_datatypes.add(o)
                if s not in implicit:
                    _add_to_explicit(s, o)

        # Finally, there may be sameAs statements that bind nodes to some of the existing ones. This does not introduce
        # new datatypes, so the used_datatypes array does not get extended
        for (s, p, o) in self.graph.triples((None, sameAs, None)):
            if o in implicit:
                _add_to_explicit(s, implicit[o])
            # note that s in implicit would mean that the original graph has
            # a literal in subject position which is not allowed at the moment, so I do not bother
            if o in explicit:
                _append_to_explicit(s, o)
            if s in explicit:
                _append_to_explicit(o, s)

        # what we have now:
        # explicit+implicit contains all the resources of type datatype;
        # implicit contains those that are given by an explicit literal
        # explicit contains those that are given by general resources, and there can be a whole array for each entry

        # RULE dt-type1: add a Datatype typing for all those
        # Note: the strict interpretation of OWL RL is to do that for all allowed datatypes, but this is
        # under discussion right now. The optimized version uses only what is really in use
        for dt in OWL_RL_Datatypes:
            self.store_triple((dt, rdf_type, Datatype))
        for dts in list(explicit.values()):
            for dt in dts:
                self.store_triple((dt, rdf_type, Datatype))

        # Datatype reasoning means that certain datatypes are subtypes of one another.
        # I could simply generate the extra subclass relationships into the graph and let the generic
        # process work its way, but it seems to be an overkill. Instead, I prefer to add the explicit typing
        # into the graph 'manually'
        for r in explicit:
            # these are the datatypes that this resource has
            dtypes = explicit[r]
            for dt in dtypes:
                _handle_subsumptions(r, dt)
                        
        for r, dt in implicit.items():
            _handle_subsumptions(r, dt)

        # Last step: add the datatype disjointness relationships. This is done only for
        #  - 'top' level datatypes
        #  - used in the graph
        for t in OWLRL_Datatypes_Disjointness:
            (l, pred, r) = t
            if l in used_datatypes and r in used_datatypes:
                self.store_triple(t)

    def _one_time_rules_misc(self):
        """
        Rules executed: cls-thing, cls-nothing, prp-ap.
        """
        # RULE cls-thing
        self.store_triple((Thing, rdf_type, OWLClass))

        # RULE cls-nothing
        self.store_triple((Nothing, rdf_type, OWLClass))

        # RULE prp-ap
        for an in OWLRL_Annotation_properties:
            self.store_triple((an, rdf_type, AnnotationProperty))

    def one_time_rules(self):
        """
        Some of the rules in the rule set are axiomatic in nature, meaning that they really have to be added only
        once, there is no reason to add these in a cycle. These are performed by this method that is invoked only once
        at the beginning of the process.

        These are: cls-thing, cls-nothing1, prp-ap, dt-types1, dt-types2, dt-eq, dt-diff.
        """
        self._one_time_rules_misc()
        self._one_time_rules_datatypes()

    def rules(self, t, cycle_num):
        """
        Go through the various rule groups, as defined in the OWL-RL profile text and implemented via
        local methods. (The calling cycle takes every tuple in the graph.)
        @param t: a triple (in the form of a tuple)
        @param cycle_num: which cycle are we in, starting with 1. This value is forwarded to all local rules; it is 
        also used locally to collect the bnodes in the graph.
        """
        if cycle_num == 1:
            for r in t:
                if isinstance(r, BNode) and r not in self.bnodes:
                    self.bnodes.append(r)

        self._properties(t, cycle_num)
        self._equality(t, cycle_num)
        self._classes(t, cycle_num)
        self._class_axioms(t, cycle_num)
        self._schema_vocabulary(t, cycle_num)

    def _property_chain(self, p, x):
        """
        Implementation of the property chain axiom, invoked from inside the property axiom handler. This is the
        implementation of rule prp-spo2, taken aside for an easier readability of the code. """
        chain = self._list(x)
        # The complication is that, at each step of the chain, there may be spawns, leading to a multitude
        # of 'sub' chains:-(
        if len(chain) > 0:
            for (u1, _y, _z) in self.graph.triples((None, chain[0], None)):
                # At least the chain can be started, because the leftmost property has at least
                # one element in its extension
                finalList = [(u1, _z)]
                chainExists = True
                for pi in chain[1:]:
                    newList = []
                    for (_u, ui) in finalList:
                        for u in self.graph.objects(ui, pi):
                            # what is stored is only last entry with u1, the intermediate results
                            # are not of interest
                            newList.append((u1, u))
                    # I have now, in new list, all the intermediate results
                    # until pi
                    # if new list is empty, that means that is a blind alley
                    if len(newList) == 0:
                        chainExists = False
                        break
                    else:
                        finalList = newList
                if chainExists:
                    for (_u, un) in finalList:
                        self.store_triple((u1, p, un))

    def _equality(self, triple, cycle_num):
        """
        Table 4: Semantics of equality. Essentially, the eq-* rules.
        @param triple: triple to work on
        @param cycle_num: which cycle are we in, starting with 1. Can be used for some optimization.
        """
        # In many of the 'if' branches, corresponding to rules in the document,
        # the branch begins by a renaming of variables (eg, pp, c = s, o).
        # There is no programming reasons for doing that, but by renaming the
        # variables it becomes easier to compare the declarative rules
        # in the document with the implementation
        s, p, o = triple
        # RULE eq-ref
        self.store_triple((s, sameAs, s))
        self.store_triple((o, sameAs, o))
        self.store_triple((p, sameAs, p))
        if p == sameAs:
            x, y = s, o
            # RULE eq-sym
            self.store_triple((y, sameAs, x))
            # RULE eq-trans
            for z in self.graph.objects(y, sameAs):
                self.store_triple((x, sameAs, z))
            # RULE eq-rep-s
            for pp, oo in self.graph.predicate_objects(s):
                self.store_triple((o, pp, oo))
            # RULE eq-rep-p
            for ss, oo in self.graph.subject_objects(s):
                self.store_triple((ss, o, oo))
            # RULE eq-rep-o
            for ss, pp in self.graph.subject_predicates(o):
                self.store_triple((ss, pp, s))
            # RULE eq-diff1
            if (s, differentFrom, o) in self.graph or (o, differentFrom, s) in self.graph:
                s_e = self._get_resource_or_literal(s)
                o_e = self._get_resource_or_literal(o)
                self.add_error("'sameAs' and 'differentFrom' cannot be used on the same subject-object pair: (%s, %s)" 
                               % (s_e, o_e))

        # RULES eq-diff2 and eq-diff3
        if p == rdf_type and o == AllDifferent:
            x = s
            # the objects method are generators, we cannot simply concatenate them. So we turn the results
            # into lists first. (Otherwise the body of the for loops should be repeated verbatim, which
            # is silly and error prone...
            m1 = [i for i in self.graph.objects(x, members)]
            m2 = [i for i in self.graph.objects(x, distinctMembers)]
            for y in m1 + m2:
                zis = self._list(y)
                for i in range(0, len(zis) - 1):
                    zi = zis[i]
                    for j in range(i + 1, len(zis) - 1):
                        zj = zis[j]
                        if ((zi, sameAs, zj) in self.graph or (zj, sameAs, zi) in self.graph) and zi != zj:
                            self.add_error("'sameAs' and 'AllDifferent' cannot be used on the same subject-object "
                                           "pair: (%s, %s)" % (zi, zj))

    def _properties(self, triple, cycle_num):
        """
        Table 5: The Semantics of Axioms about Properties. Essentially, the prp-* rules.
        @param triple: triple to work on
        @param cycle_num: which cycle are we in, starting with 1. Can be used for some optimization.
        """
        # In many of the 'if' branches, corresponding to rules in the document,
        # the branch begins by a renaming of variables (eg, pp, c = s, o).
        # There is no programming reasons for doing that, but by renaming the
        # variables it becomes easier to compare the declarative rules
        # in the document with the implementation
        p, t, o = triple

        # RULE prp-ap
        if cycle_num == 1 and t in OWLRL_Annotation_properties:
            self.store_triple((t, rdf_type, AnnotationProperty))

        # RULE prp-dom
        if t == rdfs_domain:
            for x, y in self.graph.subject_objects(p):
                self.store_triple((x, rdf_type, o))

        # RULE prp-rng
        elif t == rdfs_range:
            for x, y in self.graph.subject_objects(p):
                self.store_triple((y, rdf_type, o))

        elif t == rdf_type:
            # RULE prp-fp
            if o == FunctionalProperty:
                # Property axiom #3
                for x, y1 in self.graph.subject_objects(p):
                    for y2 in self.graph.objects(x, p):
                        # Optimization: if the two resources are identical, the samAs is already
                        # taken place somewhere else, unnecessary to add it here
                        if y1 != y2:
                            self.store_triple((y1, sameAs, y2))

            # RULE prp-ifp
            elif o == InverseFunctionalProperty:
                for x1, y in self.graph.subject_objects(p):
                    for x2 in self.graph.subjects(p, y):
                        # Optimization: if the two resources are identical, the samAs is already
                        # taken place somewhere else, unnecessary to add it here
                        if x1 != x2:
                            self.store_triple((x1, sameAs, x2))

            # RULE prp-irp
            elif o == IrreflexiveProperty:
                for x, y in self.graph.subject_objects(p):
                    if x == y:
                        self.add_error("Irreflexive property used on %s with %s" % (x, p))

            # RULE prp-symp
            elif o == SymmetricProperty:
                for x, y in self.graph.subject_objects(p):
                    self.store_triple((y, p, x))

            # RULE prp-asyp
            elif o == AsymmetricProperty:
                for x, y in self.graph.subject_objects(p):
                    if (y, p, x) in self.graph:
                        self.add_error("Erroneous usage of asymmetric property %s on %s and %s" % (p, x, y))

            # RULE prp-trp
            elif o == TransitiveProperty:
                for x, y in self.graph.subject_objects(p):
                    for z in self.graph.objects(y, p):
                        self.store_triple((x, p, z))

            #
            # Breaking the order here, I take some additional rules here to the branch checking the type...
            #
            # RULE prp-adp
            elif o == AllDisjointProperties:
                x = p
                for y in self.graph.objects(x, members):
                    pis = self._list(y)
                    for i in range(0, len(pis) - 1):
                        pi = pis[i]
                        for j in range(i + 1, len(pis) - 1):
                            pj = pis[j]
                            for x, y in self.graph.subject_objects(pi):
                                if (x, pj, y) in self.graph:
                                    self.add_error("Disjoint properties in an 'AllDisjointProperties' are not really "
                                                   "disjoint: (%s, %s,%s) and (%s,%s,%s)" % (x, pi, y, x, pj, y))

        # RULE prp-spo1
        elif t == subPropertyOf:
            p1, p2 = p, o
            for x, y in self.graph.subject_objects(p1):
                self.store_triple((x, p2, y))

        # RULE prp-spo2
        elif t == propertyChainAxiom:
            self._property_chain(p, o)

        # RULES prp-eqp1 and prp-eqp2
        elif t == equivalentProperty:
            p1, p2 = p, o
            # Optimization: it clearly does not make sense to run these
            # if the two properties are identical (a separate axiom
            # does create an equivalent property relations among identical
            # properties, too...)
            if p1 != p2:
                # RULE prp-eqp1
                for x, y in self.graph.subject_objects(p1):
                    self.store_triple((x, p2, y))
                # RULE prp-eqp2
                for x, y in self.graph.subject_objects(p2):
                    self.store_triple((x, p1, y))

        # RULE prp-pdw
        elif t == propertyDisjointWith:
            p1, p2 = p, o
            for x, y in self.graph.subject_objects(p1):
                if (x, p2, y) in self.graph:
                    self.add_error("Erroneous usage of disjoint properties %s and %s on %s and %s" % (p1, p2, x, y))

        # RULES prp-inv1 and prp-inv2
        elif t == inverseOf:
            p1, p2 = p, o
            # RULE prp-inv1
            for x, y in self.graph.subject_objects(p1):
                self.store_triple((y, p2, x))
            # RULE prp-inv2
            for x, y in self.graph.subject_objects(p2):
                self.store_triple((y, p1, x))

        # RULE prp-key
        elif t == hasKey:
            c, u = p, o
            pis = self._list(u)
            if len(pis) > 0:
                for x in self.graph.subjects(rdf_type, c):
                    # "Calculate" the keys for 'x'. The complication is that there can be various combinations
                    # of the keys, and that is the structure one has to build up here...
                    #
                    # The final list will be a list of lists, with each constituents being the possible combinations 
                    # of the key values.
                    # startup the list
                    finalList = [[zi] for zi in self.graph.objects(x, pis[0])]
                    for pi in pis[1:]:
                        newList = []
                        for zi in self.graph.objects(x, pi):
                            newList = newList + [l + [zi] for l in finalList]
                        finalList = newList

                    # I am not sure this can happen, but better safe then sorry... ruling out
                    # the value lists whose length are not kosher
                    # (To be checked whether this is necessary in the first place)
                    valueList = [l for l in finalList if len(l) == len(pis)]

                    # Now we can look for the y-s, to see if they have the same key values
                    for y in self.graph.subjects(rdf_type, c):
                        # rule out the existing equivalences
                        if not(y == x or (y, sameAs, x) in self.graph or (x, sameAs, y) in self.graph):
                            # 'calculate' the keys for the y values and see if there is a match
                            for vals in valueList:
                                same = True
                                for i in range(0, len(pis) - 1):
                                    if (y, pis[i], vals[i]) not in self.graph:
                                        same = False
                                        # No use going with this property line
                                        break
                                if same:
                                    self.store_triple((x, sameAs, y))
                                    # Look for the next 'y', this branch is finished, no reason to continue
                                    break

        # RULES prp-npa1 and prp-npa2
        elif t == sourceIndividual:
            x, i1 = p, o
            for p1 in self.graph.objects(x, assertionProperty):
                for i2 in self.graph.objects(x, targetIndividual):
                    if (i1, p1, i2) in self.graph:
                        self.add_error("Negative (object) property assertion violated for: (%s, %s, %s)" % (i1, p1, i2))
                for i2 in self.graph.objects(x, targetValue):
                    if (i1, p1, i2) in self.graph:
                        self.add_error("Negative (datatype) property assertion violated for: (%s, %s, %s)" 
                                       % (i1, p1, self.get_literal_value(i2)))

    def _classes(self, triple, cycle_num):
        """
        Table 6: The Semantics of Classes. Essentially, the cls-* rules
        @param triple: triple to work on
        @param cycle_num: which cycle are we in, starting with 1. Can be used for some optimization.
        """
        # In many of the 'if' branches, corresponding to rules in the document,
        # the branch begins by a renaming of variables (eg, pp, c = s, o).
        # There is no programming reasons for doing that, but by renaming the
        # variables it becomes easier to compare the declarative rules
        # in the document with the implementation
        c, p, x = triple

        # RULE cls-nothing2
        if p == rdf_type and x == Nothing:
            self.add_error("%s is defined of type 'Nothing'" % c)

        # RULES cls-int1 and cls-int2
        if p == intersectionOf:
            classes = self._list(x)
            # RULE cls-int1
            # Optimization: by looking at the members of class[0] right away one
            # reduces the search spaces a bit. Individuals not in that class
            # are without interest anyway
            # I am not sure how empty lists are sanctioned, so having an extra check
            # on that does not hurt..
            if len(classes) > 0:
                for y in self.graph.subjects(rdf_type, classes[0]):
                    if False not in [(y, rdf_type, cl) in self.graph for cl in classes[1:]]:
                        self.store_triple((y, rdf_type, c))
            # RULE cls-int2
            for y in self.graph.subjects(rdf_type, c):
                for cl in classes:
                    self.store_triple((y, rdf_type, cl))

        # RULE cls-uni
        elif p == unionOf:
            for cl in self._list(x):
                for y in self.graph.subjects(rdf_type, cl):
                    self.store_triple((y, rdf_type, c))

        # RULE cls-comm
        elif p == complementOf:
            c1, c2 = c, x
            for x1 in self.graph.subjects(rdf_type, c1):
                if (x1, rdf_type, c2) in self.graph:
                    self.add_error("Violation of complementarity for classes %s and %s on element %s" % (c1, c2, x))

        # RULES cls-svf1 and cls=svf2
        elif p == someValuesFrom:
            xx, y = c, x
            # RULE cls-svf1
            # RULE cls-svf2
            for pp in self.graph.objects(xx, onProperty):
                for u, v in self.graph.subject_objects(pp):
                    if y == Thing or (v, rdf_type, y) in self.graph:
                        self.store_triple((u, rdf_type, xx))

        # RULE cls-avf
        elif p == allValuesFrom:
            xx, y = c, x
            for pp in self.graph.objects(xx, onProperty):
                for u in self.graph.subjects(rdf_type, xx):
                    for v in self.graph.objects(u, pp):
                        if self.restriction_typing_check(v, y):
                            self.store_triple((v, rdf_type, y))
                        else:
                            self.add_error("Violation of type restriction for allValuesFrom in %s for datatype %s on "
                                           "value %s" % (pp, y, self._get_resource_or_literal(v)))

        # RULES cls-hv1 and cls-hv2
        elif p == hasValue:
            xx, y = c, x
            for pp in self.graph.objects(xx, onProperty):
                # RULE cls-hv1
                for u in self.graph.subjects(rdf_type, xx):
                    self.store_triple((u, pp, y))
                # RULE cls-hv2
                for u in self.graph.subjects(pp, y):
                    self.store_triple((u, rdf_type, xx))

        # RULES cls-maxc1 and cls-maxc1
        elif p == maxCardinality:
            # This one is a bit complicated, because the literals have been
            # exchanged against bnodes...
            #
            # The construct should lead to an integer. Something may go wrong along the line
            # leading to an exception...
            val = -1
            try:
                val = int(self.literal_proxies.bnode_to_lit[x].lit)
            except:
                pass
            xx = c
            if val == 0:
                # RULE cls-maxc1
                for pp in self.graph.objects(xx, onProperty):
                    for u, y in self.graph.subject_objects(pp):
                        # This should not occur:
                        if (u, rdf_type, xx) in self.graph:
                            self.add_error("Erroneous usage of maximum cardinality with %s, %s" % (xx, y))
            elif val == 1:
                # RULE cls-maxc2
                for pp in self.graph.objects(xx, onProperty):
                    for u, y1 in self.graph.subject_objects(pp):
                        if (u, rdf_type, xx) in self.graph:
                            for y2 in self.graph.objects(u, pp):
                                if y1 != y2:
                                    self.store_triple((y1, sameAs, y2))

        # RULES cls-maxqc1, cls-maxqc2, cls-maxqc3, cls-maxqc4
        elif p == maxQualifiedCardinality:
            # This one is a bit complicated, because the literals have been
            # exchanged against bnodes...
            #
            # The construct should lead to an integer. Something may go wrong along the line
            # leading to an exception...
            val = -1
            try:
                val = int(self.literal_proxies.bnode_to_lit[x].lit)
            except:
                pass
            xx = c
            if val == 0:
                # RULES cls-maxqc1 and cls-maxqc2 folded in one
                for pp in self.graph.objects(xx, onProperty):
                    for cc in self.graph.objects(xx, onClass):
                        for u, y in self.graph.subject_objects(pp):
                            # This should not occur:
                            if (u, rdf_type, xx) in self.graph and (cc == Thing or (y, rdf_type, cc) in self.graph):
                                self.add_error("Erroneous usage of maximum qualified cardinality with %s, %s, and %s" 
                                               % (xx, cc, y))
            elif val == 1:
                # RULE cls-maxqc3 and cls-maxqc4 folded in one
                for pp in self.graph.objects(xx, onProperty):
                    for cc in self.graph.objects(xx, onClass):
                        for u, y1 in self.graph.subject_objects(pp):
                            if (u, rdf_type, xx) in self.graph:
                                if cc == Thing:
                                    for y2 in self.graph.objects(u, pp):
                                        if y1 != y2:
                                            self.store_triple((y1, sameAs, y2))
                                else:
                                    if (y1, rdf_type, cc) in self.graph:
                                        for y2 in self.graph.objects(u, pp):
                                            if y1 != y2 and (y2, rdf_type, cc) in self.graph:
                                                self.store_triple((y1, sameAs, y2))

        # RULE cls-oo
        elif p == oneOf:
            for y in self._list(x):
                self.store_triple((y, rdf_type, c))

    def _class_axioms(self, triple, cycle_num):
        """
        Table 7: Class Axioms. Essentially, the cax-* rules.
        @param triple: triple to work on
        @param cycle_num: which cycle are we in, starting with 1. Can be used for some optimization.
        """
        # In many of the 'if' branches, corresponding to rules in the document,
        # the branch begins by a renaming of variables (eg, pp, c = s, o).
        # There is no programming reasons for doing that, but by renaming the
        # variables it becomes easier to compare the declarative rules
        # in the document with the implementation
        c1, p, c2 = triple
        # RULE cax-sco
        if p == subClassOf:
            # Other axioms sets classes to be subclasses of themselves, to one can optimize the trivial case
            if c1 != c2:
                for x in self.graph.subjects(rdf_type, c1):
                    self.store_triple((x, rdf_type, c2))

        # RULES cax-eqc1 and cax-eqc1
        # Other axioms set classes to be equivalent to themselves, one can optimize the trivial case
        elif p == equivalentClass and c1 != c2:
            # RULE cax-eqc1
            for x in self.graph.subjects(rdf_type, c1):
                self.store_triple((x, rdf_type, c2))
            # RULE cax-eqc1
            for x in self.graph.subjects(rdf_type, c2):
                self.store_triple((x, rdf_type, c1))

        # RULE cax-dw
        elif p == disjointWith:
            for x in self.graph.subjects(rdf_type, c1):
                if (x, rdf_type, c2) in self.graph:
                    self.add_error("Disjoint classes %s and %s have a common individual %s" 
                                   % (c1, c2, self._get_resource_or_literal(x)))

        # RULE cax-adc
        elif p == rdf_type and c2 == AllDisjointClasses:
            x = c1
            for y in self.graph.objects(x, members):
                classes = self._list(y)
                if len(classes) > 0:
                    for i in range(0, len(classes) - 1):
                        cl1 = classes[i]
                        for z in self.graph.subjects(rdf_type, cl1):
                            for cl2 in classes[(i + 1):]:
                                if (z, rdf_type, cl2) in self.graph:
                                    self.add_error("Disjoint classes %s and %s have a common individual %s" 
                                                   % (cl1, cl2, z))

    def _schema_vocabulary(self, triple, cycle_num):
        """
        Table 9: The Semantics of Schema Vocabulary. Essentially, the scm-* rules
        @param triple: triple to work on
        @param cycle_num: which cycle are we in, starting with 1. Can be used for some optimization.
        """
        # In many of the 'if' branches, corresponding to rules in the document,
        # the branch begins by a renaming of variables (eg, pp, c = s, o).
        # There is no programming reasons for doing that, but by renaming the
        # variables it becomes easier to compare the declarative rules
        # in the document with the implementation
        s, p, o = triple

        # RULE scm-cls
        if p == rdf_type and o == OWLClass:
            c = s
            self.store_triple((c, subClassOf, c))
            self.store_triple((c, equivalentClass, c))
            self.store_triple((c, subClassOf, Thing))
            self.store_triple((Nothing, subClassOf, c))

        # RULE scm-sco
        # Rule scm-eqc2
        elif p == subClassOf:
            c1, c2 = s, o
            # RULE scm-sco
            # Optimize out the trivial identity case (set elsewhere already)
            if c1 != c2:
                for c3 in self.graph.objects(c2, subClassOf):
                    # Another axiom already sets that...
                    if c1 != c3:
                        self.store_triple((c1, subClassOf, c3))
            # RULE scm-eqc2
            if (c2, subClassOf, c1) in self.graph:
                self.store_triple((c1, equivalentClass, c2))

        # RULE scm-eqc
        elif p == equivalentClass and s != o:
            c1, c2 = s, o
            self.store_triple((c1, subClassOf, c2))
            self.store_triple((c2, subClassOf, c1))

        # RULE scm-op and RULE scm-dp folded together
        # There is a bit of a cheating here: 'Property' is not, strictly speaking, in the rule set!
        elif p == rdf_type and (o == ObjectProperty or o == DatatypeProperty or o == Property):
            pp = s
            self.store_triple((pp, subPropertyOf, pp))
            self.store_triple((pp, equivalentProperty, pp))

        # RULE scm-spo
        # RULE scm-eqp2
        elif p == subPropertyOf and s != o:
            p1, p2 = s, o
            # Optimize out the trivial identity case (set elsewhere already)
            # RULE scm-spo
            if p1 != p2:
                for p3 in self.graph.objects(p2, subPropertyOf):
                    if p1 != p3:
                        self.store_triple((p1, subPropertyOf, p3))

            # RULE scm-eqp2
            if (p2, subPropertyOf, p1) in self.graph:
                self.store_triple((p1, equivalentProperty, p2))

        # RULE scm-eqp
        # Optimize out the trivial identity case (set elsewhere already)
        elif p == equivalentProperty and s != o:
            p1, p2 = s, o
            self.store_triple((p1, subPropertyOf, p2))
            self.store_triple((p2, subPropertyOf, p1))

        # RULES scm-dom1 and scm-dom2
        elif p == rdfs_domain:
            # RULE scm-dom1
            pp, c1 = s, o
            for (_x, _y, c2) in self.graph.triples((c1, subClassOf, None)):
                if c1 != c2:
                    self.store_triple((pp, rdfs_domain, c2))
            # RULE scm-dom1
            p2, c = s, o
            for (p1, _x, _y) in self.graph.triples((None, subPropertyOf, p2)):
                if p1 != p2:
                    self.store_triple((p1, rdfs_domain, c))

        # RULES scm-rng1 and scm-rng2
        elif p == rdfs_range:
            # RULE scm-rng1
            pp, c1 = s, o
            for (_x, _y, c2) in self.graph.triples((c1, subClassOf, None)):
                if c1 != c2:
                    self.store_triple((pp, rdfs_range, c2))
            # RULE scm-rng1
            p2, c = s, o
            for (p1, _x, _y) in self.graph.triples((None, subPropertyOf, p2)):
                if p1 != p2:
                    self.store_triple((p1, rdfs_range, c))

        # RULE scm-hv
        elif p == hasValue:
            c1, i = s, o
            for p1 in self.graph.objects(c1, onProperty):
                for c2 in self.graph.subjects(hasValue, i):
                    for p2 in self.graph.objects(c2, onProperty):
                        if (p1, subPropertyOf, p2) in self.graph:
                            self.store_triple((c1, subClassOf, c2))

        # RULES scm-svf1 and scm-svf2
        elif p == someValuesFrom:
            # RULE scm-svf1
            c1, y1 = s, o
            for pp in self.graph.objects(c1, onProperty):
                for c2 in self.graph.subjects(onProperty, pp):
                    for y2 in self.graph.objects(c2, someValuesFrom):
                        if (y1, subClassOf, y2) in self.graph:
                            self.store_triple((c1, subClassOf, c2))

            # RULE scm-svf2
            c1, y = s, o
            for p1 in self.graph.objects(c1, onProperty):
                for c2 in self.graph.subjects(someValuesFrom, y):
                    for p2 in self.graph.objects(c2, onProperty):
                        if (p1, subPropertyOf, p2) in self.graph:
                            self.store_triple((c1, subClassOf, c2))

        # RULES scm-avf1 and scm-avf2
        elif p == allValuesFrom:
            # RULE scm-avf1
            c1, y1 = s, o
            for pp in self.graph.objects(c1, onProperty):
                for c2 in self.graph.subjects(onProperty, pp):
                    for y2 in self.graph.objects(c2, allValuesFrom):
                        if (y1, subClassOf, y2) in self.graph:
                            self.store_triple((c1, subClassOf, c2))

            # RULE scm-avf2
            c1, y = s, o
            for p1 in self.graph.objects(c1, onProperty):
                for c2 in self.graph.subjects(allValuesFrom, y):
                    for p2 in self.graph.objects(c2, onProperty):
                        if (p1, subPropertyOf, p2) in self.graph:
                            self.store_triple((c2, subClassOf, c1))

        # RULE scm-int
        elif p == intersectionOf:
            c, x = s, o
            for ci in self._list(x):
                self.store_triple((c, subClassOf, ci))

        # RULE scm-uni
        elif p == unionOf:
            c, x = s, o
            for ci in self._list(x):
                self.store_triple((ci, subClassOf, c))<|MERGE_RESOLUTION|>--- conflicted
+++ resolved
@@ -22,11 +22,8 @@
 __contact__ = 'Ivan Herman, ivan@w3.org'
 __license__ = 'W3C® SOFTWARE NOTICE AND LICENSE, http://www.w3.org/Consortium/Legal/2002/copyright-software-20021231'
 
-<<<<<<< HEAD
 from collections import defaultdict
-=======
 from itertools import product
->>>>>>> cd09daa0
 
 import rdflib
 from rdflib import BNode
@@ -213,24 +210,6 @@
         # RULE dt-eq
         # Try to compare literals whether they are different or not. If they are different, then an explicit
         # different from statement should be added, if they are identical, then an equality should be added
-<<<<<<< HEAD
-        # for lt1 in list(self.literal_proxies.lit_to_bnode.keys()):
-        #     for lt2 in list(self.literal_proxies.lit_to_bnode.keys()):
-        #         if lt1 != lt2:
-        #             try:
-        #                 lt1_d = lt1.lit.toPython()
-        #                 lt2_d = lt2.lit.toPython()
-        #                 #if lt1_d != lt2_d:
-        #                 #    self.store_triple((self.literal_proxies.lit_to_bnode[lt1], differentFrom, self.literal_
-        #                 # proxies.lit_to_bnode[lt2]))
-        #                 #else:
-        #                 #    self.store_triple((self.literal_proxies.lit_to_bnode[lt1], sameAs, self.literal_
-        #                 # proxies.lit_to_bnode[lt2]))
-        #             except:
-        #                 # there may be a problem with one of the python conversion, but that should have been taken
-        #                 # care of already
-        #                 pass
-=======
         literals = self.literal_proxies.lit_to_bnode
         items = ((lt1, lt2) for lt1, lt2 in product(literals, literals) if lt1 != lt2)
         for lt1, lt2 in items:
@@ -247,7 +226,6 @@
                 # there may be a problem with one of the python conversion, but that should have been taken
                 # care of already
                 pass
->>>>>>> cd09daa0
 
         # Other datatype definitions can come from explicitly defining some nodes as datatypes (though rarely used,
         # it is perfectly possible...
